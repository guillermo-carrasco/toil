--- conflicted
+++ resolved
@@ -65,17 +65,14 @@
         return cmp(self.bytes, other.bytes)
 
 def prepareQsub(cpu, mem):
-    qsubline = ["qsub","-b","y","-terse","-j" ,"y", "-cwd", "-o", "/dev/null", "-e", "/dev/null", "-V"]
+    qsubline = ["qsub","-b","y","-terse","-j" ,"y", "-cwd", "-o", "/dev/null", "-e", "/dev/null", "-v",
+                     "LD_LIBRARY_PATH=%s" % os.environ["LD_LIBRARY_PATH"]]
     reqline = list()
     if cpu is not None:
         reqline.append("p="+str(cpu))
     if mem is not None:
         reqline.append("vf="+str(mem/ 1024)+"K")
-<<<<<<< HEAD
-	reqline.append("h_vmem="+str(mem/ 1024)+"K")
-=======
         reqline.append("h_vmem="+str(mem/ 1024)+"K")
->>>>>>> d179183d
     if len(reqline) > 0:
         qsubline.extend(["-hard","-l", ",".join(reqline)])
     return qsubline
@@ -265,21 +262,12 @@
         return self.worker.getRunningJobIDs()
     
     def getUpdatedJob(self, maxWait):
-<<<<<<< HEAD
         i = self.getFromQueueSafely(self.updatedJobsQueue, maxWait)
         if i == None:
             return None
         jobID, retcode = i
         self.updatedJobsQueue.task_done()
         self.currentjobs.remove(jobID)
-=======
-        i = self.getFromQueueSafely(self.outputQueue, maxWait)
-        if i == None:
-            return None
-        sgeJobID, retcode = i
-        self.updatedJobsQueue.task_done()
-        self.currentjobs -= set([self.jobIDs[sgeJobID]])
->>>>>>> d179183d
         return i
     
     def getWaitDuration(self):
